--- conflicted
+++ resolved
@@ -56,10 +56,7 @@
       - ./docker_data/solr_dev/haystack_data:/project/solr/instances/solr/haystack/data
       - ./docker_data/solr_dev/marc_data:/project/solr/instances/solr/marc/data
       - ./docker_data/solr_dev/alpha-solrmarc_data:/project/solr/instances/solr/alpha-solrmarc/data
-<<<<<<< HEAD
-=======
       - ./docker_data/solr_dev/bl-suggest_data:/project/solr/instances/solr/bl-suggest/data
->>>>>>> 8de0e2f9
     working_dir: /project/solr/instances
     ports:
       - "${SOLR_HOST:-127.0.0.1}:${SOLR_PORT:-8983}:8983"
@@ -77,10 +74,7 @@
       - ./docker_data/solr_test/haystack_data:/project/solr/instances/solr/haystack/data
       - ./docker_data/solr_test/marc_data:/project/solr/instances/solr/marc/data
       - ./docker_data/solr_test/alpha-solrmarc_data:/project/solr/instances/solr/alpha-solrmarc/data
-<<<<<<< HEAD
-=======
       - ./docker_data/solr_test/bl-suggest_data:/project/solr/instances/solr/bl-suggest/data
->>>>>>> 8de0e2f9
     working_dir: /project/solr/instances
     ports:
       - "${TEST_SOLR_HOST:-127.0.0.1}:${TEST_SOLR_PORT:-8883}:8983"
