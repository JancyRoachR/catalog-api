--- conflicted
+++ resolved
@@ -6,10 +6,7 @@
 represented in the items have their shelflist row manifest document in
 Solr updated automatically whenever items are loaded.
 """
-<<<<<<< HEAD
 
-=======
->>>>>>> ea1c447e
 from __future__ import unicode_literals
 import logging
 
@@ -21,35 +18,6 @@
 # set up logger, for debugging
 logger = logging.getLogger('sierra.custom')
 
-<<<<<<< HEAD
-=======
-def index_shelflist_rows(exp):
-    """
-    This is what does the work of determining the locations that need
-    to be updated (based on what locations appear in the exporter
-    object's record set) and stuff.
-    """
-    exp.log('Info', 'Creating shelflist item manifests.')
-    solr = pysolr.Solr(settings.HAYSTACK_CONNECTIONS[exp.hs_conn]['URL'])
-    records = exp.get_records()
-    locations = records.order_by('location__code').distinct('location__code'
-                        ).values_list('location__code', flat=True)
-    for location in locations:
-        if location:
-            params = {
-                'q': '*:*',
-                'fq': ['type:Item', 'location_code:{}'.format(location)],
-                'fl': 'id',
-                'sort': 'call_number_type asc, call_number_sort asc, volume_sort '
-                        'asc, copy_number asc',
-            }
-            hits = solr.search(rows=0, **params).hits
-            results = solr.search(rows=hits, **params)
-            data = [i['id'] for i in results]
-            r = RedisObject('shelflistitem_manifest', location)
-            r.set(data)
-
->>>>>>> ea1c447e
 
 class ItemsToSolr(exporters.ItemsToSolr):
 
@@ -59,39 +27,27 @@
               exporters.SOLR_CONNS['ItemsToSolr']),
     )
     max_rec_chunk = 500
-<<<<<<< HEAD
     app_name = 'shelflist'
     redis_shelflist_prefix = 'shelflistitem_manifest'
 
-    def export_records(self, records, vals=None):
-        vals = super(ItemsToSolr, self).export_records(records, vals)
-        vals_manager = self.spawn_vals_manager(vals)
-        vals_manager.extend('seen_lcodes', self.indexes['Items'].location_set,
-                            unique=True)
-        return vals_manager.vals
+    def export_records(self, records):
+        super(ItemsToSolr, self).export_records(records)
+        return { 'seen_lcodes': self.indexes['Items'].location_set }
 
-    def delete_records(self, records, vals=None):
+    def delete_records(self, records):
         # THIS NEEDS WORK. When records are deleted, we have to get the
         # location codes where shelflist item manifests need to be
         # updated from the records in Solr before we delete this batch.
-        vals = super(ItemsToSolr, self).delete_records(records, vals)
-        vals_manager = self.spawn_vals_manager(vals)
-        return vals_manager.vals
+        seen_lcodes = []
+        super(ItemsToSolr, self).delete_records(records, vals)
+        return { 'seen_lcodes': seen_lcodes }
 
     def final_callback(self, vals=None, status='success'):
-        vals = super(ItemsToSolr, self).final_callback(vals, status)
-        vals_manager = self.spawn_vals_manager(vals)
-        seen_lcodes = vals_manager.get('seen_lcodes')
-        if seen_lcodes:
+        super(ItemsToSolr, self).final_callback(vals, status)
+        if vals['seen_lcodes']:
             self.log('Info', 'Creating shelflist item manifests for: {}'
                              ''.format(', '.join(seen_lcodes)))
-            for lcode in seen_lcodes:
+            for lcode in vals['seen_lcodes']:
                 manifest = self.indexes['Items'].get_location_manifest(lcode)
                 r = redisobjs.RedisObject(self.redis_shelflist_prefix, lcode)
-                r.set(manifest)
-=======
-    index_class = indexes.ShelflistItemIndex
-    def final_callback(self, vals=None, status='success'):
-        super(ItemsToSolr, self).final_callback(vals, status)
-        index_shelflist_rows(self)
->>>>>>> ea1c447e
+                r.set(manifest)